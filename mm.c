--- conflicted
+++ resolved
@@ -215,11 +215,11 @@
 
 /* 
  * valid_heap_address - check if a given address is valid or not,
- * given the bounds of the heap.
+ * given the bounds of the heap. Return 1 if valid, 0 if not
  */
 static inline int valid_heap_address(void *bp)
 {
-    return bp < mem_heap_lo() && bp > mem_heap_hi();
+    return bp >= mem_heap_lo() && bp <= mem_heap_hi();
 }
 
 /* 
@@ -247,7 +247,12 @@
  */
 static inline size_t get_alloc(void *pointer)
 {
-    return get(pointer) & (size_t)0x1;
+    size_t ptr;
+    if ((ptr = get(pointer)) == NULL) {
+        return -1;
+    }
+
+    return ptr & (size_t)0x1;
 }
 
 /*
@@ -640,11 +645,11 @@
 }
 
 /*
- * mm_free - Freeing a block does nothing.
+ * mm_free - Freeing a block changes its allocation status and attempts to coalesce it.
  */
 void mm_free(void *ptr)
 {
-    if (ptr == NULL || !valid_heap_address(ptr))
+    if (ptr == NULL)
         return;
 
     // Get size class and size of the block
@@ -657,11 +662,7 @@
     coalesce(ptr);
 
     // Add the free block to size class linked list
-<<<<<<< HEAD
     return;
-=======
-    coalesce(ptr);
->>>>>>> 6439b41b
 }
 
 /*
@@ -723,17 +724,12 @@
  */
 static void *coalesce(void *bp)
 {
-<<<<<<< HEAD
-	puts("Coalesce is being called");
-
-=======
-    if (valid_heap_address(bp)){
->>>>>>> 6439b41b
-    // Simple check to see if
-    if (bp == NULL)
+
+    // Double checking to see if the addresses are actually expected ones
+    if (!valid_heap_address(bp) || bp == NULL)
         return;
 
-
+    // I
     size_t size = get_size(header_pointer(bp));
     // Since these return pointers to the base of the payload, they
     // need to be shifted back to the header for reads and writes
@@ -750,62 +746,42 @@
     // those pointers effectively become useless. Need some sort of way of handling that
 
     if (prev == NULL && next == NULL)
-        return bp;
+        return;
 
     // Without loss of generality, we will not be coalescing more than
     // three blocks at a time, due to the overheads incurred in seeking
-    if (get_alloc(nextNode) && get_alloc(prevNode))
+    if (get_alloc(nextNode) > 0 && get_alloc(prevNode) > 0)
     {
         // Case 1: prev and next allocated -> do nothing
-        return bp;
-    }
-    else if (!get_alloc(nextNode) && get_alloc(prevNode))
+        return;
+    }
+    else if (get_alloc(nextNode) == 0 && get_alloc(prevNode) > 0)
     {
         // Case 2: prev free, next allocated -> coalesce with previous
-        size += align_to_word(get_size(nextNode) + 2 * WSIZE);
+        size += get_size(nextNode) + 2 * WSIZE;
         remove_free_block(next);
         put(header_pointer(bp), pack(size, 0));
         put(footer_pointer(next), pack(size, 0));
-<<<<<<< HEAD
-        memset(bp, 0, size);
-=======
-        memset(bp, 0,size);
-        add_free_block(get_class(size), bp);
-        return bp;
->>>>>>> 6439b41b
-    }
-    else if (get_alloc(nextNode) && !get_alloc(prevNode))
+    }
+    else if (get_alloc(nextNode) > 0 && get_alloc(prevNode) == 0)
     {
         // Case 3: prev allocated, next free -> coalesce with next
-        size += align_to_word(get_size(prevNode) + 2 * WSIZE);
+        size += get_size(prevNode) + 2 * WSIZE;
         remove_free_block(prev);
         put(prevNode, pack(size, 0));
         put(footer_pointer(bp), pack(size, 0));
-        memset(prev, 0, size);
         bp = prev;
-<<<<<<< HEAD
-=======
-        add_free_block(get_class(size), bp);
-        return bp;
->>>>>>> 6439b41b
-    }
-    else if (!get_alloc(nextNode) && !get_alloc(prevNode))
+    }
+    else if (get_alloc(nextNode) == 0 && get_alloc(prevNode) == 0)
     {
         // Case 4: prev free, next free -> coalesce with both
-        size = align_to_word(size + get_size(prevNode) + get_size(nextNode) + 4 * WSIZE);
+        // Aligning these could cause unintended behavior
+        size = size + get_size(prevNode) + get_size(nextNode) + 4 * WSIZE;
         remove_free_block(prev);
         remove_free_block(next);
         put(prevNode, pack(size, 0));
         put(footer_pointer(next), pack(size, 0));   
-        memset(prev, 0, size);
-        memset(next,0, size); //added next as well because I think it belongs here too? 
         bp = prev;
-<<<<<<< HEAD
-=======
-        add_free_block(get_class(size), bp);
-        return bp;
-    }
->>>>>>> 6439b41b
     }
 
     add_free_block(get_class(size), bp);
