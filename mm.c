/*
 *  Segregated list memory allocator with first fit placement policy.
 * Where do we put the pointer to the next block? Another block under the header?
 * 
 * What is our freeing policy - coalesce on free? Seems like the most efficient way of doing things
 * What's the easiest way for us to represent a doubly linked list as an abstraction
 * on the heap?
 * 
 * Memory structure:
 * 
 * Allocated block
 * +--------+---------------+--------+
 * | header |   payload	    | footer |
 * +--------+---------------+--------+
 * 
 * header - contains size data in the upper 29 or 61 bits and 
 *          allocation information about the next and previous block
 * footer - contains the same data as the header, for ease of coalescing (can be replaced for efficiency)
 * payload - single word (!!!) boundary aligned payload. 
 * 
 * 
 * Free block:
 * +--------+------+----------+---------+--------+
 * | header | next | previous | payload | footer |
 * +--------+------+----------+---------+--------+
 * 
 * header - same as above
 * next - pointer to the next free block in memory. One word in size
 * previous - pointer to the previous free block in memory. Also one word in size
 * payload - the freed memory
 * footer - same as above
 * 
 * Overall memory:
 * +--------+
 * |        |
 * |used    |
 * |memory  |
 * |        |
 * |        |
 * +--------+
 * |        |
 * |        |
 * | lookup |
 * | table  |
 * |        |
 * +--------+
 * 
 * lookup table - at the very bottom of the heap, a static 
 *  memory overhead we're using to manage the list of 
 *  pointers to linked lists, which may be anywhere in
 *  allocated memory
 * used memory - this is where the diagrams above would be 
 *  placed, both free and non-free in (most probably) non-contiguous blocks
 * High level implementation details:
 * -Free memory works as a doubly linked list. How to make it work like one when the allocated size is too small?
 * -There doesn't need to be a way to iterate over the allocated data, merely know what's allocated, and how large it is
 * -The first several words of the heap are a lookup table, which is a static memory overhead, but should be worth it in long run
 * -We use a simple first-fit memory allocation strategy, but should do address ordering for the insertion
 * -
 */

#include <assert.h>
#include <stddef.h>
#include <stdio.h>
#include <stdlib.h>
#include <string.h>
#include <unistd.h>

#include "memlib.h"
#include "mm.h"

team_t team = {
    /* Team name */
    "Our Lord and Savior, the SegFault",
    /* First member's full name */
    "Lukas Zapolskas",
    /* First member's email address */
    "lz1477@nyu.edu",
    /* Second member's full name (leave blank if none) */
    "Abdullah Zameek",
    /* Second member's email address (leave blank if none) */
    "arz268@nyu.edu"};

// We are leaving constants as macros, to make sure the interface
// to the library remains unchanged, and will be using static inline
// functions to make sure this remains the way it is.
#define ALIGNMENT (2 * sizeof(void *))
#define WSIZE sizeof(void *)

// System page size
#define CHUNKSIZE (1L << 12)

// The minimum possible free chunk size. If we add this restriction, then
// there should be no problems with allocation in the lower size classes.
// Technically the minimum would be 4 * WSIZE + 1, but that would not
// be aligned to the word boundary

#define MINCHUNK (4 * WSIZE)
// The number of size classes was chosen by enumerating the number of
// size classes: {{1}, {2}, {5-8}, {9-16}, ..., {4097, +oo}}
// Should be increase this?
#define CLASSES 14

#define VOID (size_t *)0

// Overhead from initializing a lookup table in memory, not taking
// into account the header and the footer size, each of which
// should be another word. This only needs to be used when calculating
// offsets.
#define CLASS_OVERHEAD ((CLASSES) * (WSIZE))

// Useful several times down the line when evaluating allocation sizes
#define MAX(a, b) (((a) > (b)) ? (a) : (b))

// The pointers to the locations in memory we will be using
// for reference for the rest of the file
static size_t *heap_list = NULL;
static size_t *lookup_table = NULL;

// Function prototypes for all of the independently implemented functions.

// These functions were adapted from code provided by the
// textbook and are useful for coalescing
static inline size_t align_to_word(size_t size);
static inline size_t get(void *pointer);
static inline void put(void *pointer, size_t value);
static inline size_t pack(size_t size, size_t alloc);
static inline size_t get_size(void *pointer);
static inline size_t get_alloc(void *pointer);
static inline size_t *header_pointer(void *bp);
static inline size_t *footer_pointer(void *bp);
static inline void *next_block_ptr(void *bp);
static inline void *prev_block_ptr(void *bp);

// Functions to help us manipulate the free memory
// doubly linked lists
static inline int get_class(size_t size);
static void *get_free_block(int class, size_t size);
static void remove_free_block(void *pointer);
static void add_free_block(int class, void *pointer);
static inline void *get_lookup_row(int class);
static inline size_t *get_next_free(void *base);
static inline size_t *get_prev_free(void *base);
static void *extend_heap(size_t words);
static void *coalesce(void *bp);
static void split_block(void *ptr, size_t newsize);
static int mm_checkheap();
<<<<<<< HEAD
=======
static void check_block(void *bp);
>>>>>>> 867a01b2

/* 

START OF THE GENERAL POINTER MANIPULATION METHODS

*/

/* 
 * align_to_word - given a user-defined size, align it
 * to the next word boundary. Since this means making it even,
 * it will effectively be aligned to a double word boundary as well.
 */
static inline size_t align_to_word(size_t size)
{
    return (size + (2 * WSIZE - 1)) & (size_t)~0x7;
}

/* 
 * get - given a pointer, return the stored value.
 */
static inline size_t get(void *pointer)
{
    return *(size_t *)pointer;
}

/* 
 * put - assign a given value to the location pointed to 
 * by the pointer
 */
static inline void put(void *pointer, size_t value)
{
    (*(size_t *)pointer) = value;
}

/* 
 * pack - combine the chunk size and allocation data
 * into one size_t
 */
static inline size_t pack(size_t size, size_t alloc)
{
    return size | alloc;
}

// Get the size of a block, given a pointer to the header or footer
static inline size_t get_size(void *pointer)
{
    return get(pointer) & ~(size_t)0x7;
}

// Get the allocation status of a block, given a pointer
static inline size_t get_alloc(void *pointer)
{
    return get(pointer) & (size_t)0x1;
}

// These might not be fully converted, though they seem fine
#define NEXT_BLKP(bp) ((char *)(bp) + GET_SIZE(((char *)(bp)-WSIZE)))
#define PREV_BLKP(bp) ((char *)(bp)-GET_SIZE(((char *)(bp)-DSIZE)))

// Casting to char pointer occurs due to need for pointer arithmetic, due to the
// size of the char, which is 1 byte. This means that any offset will be taken
// at face value. bp stands for base pointer, and it's actually the pointer
// that would be returned by malloc.

// This should work, given a normal pointer
static inline size_t *header_pointer(void *bp)
{
    return (size_t *)(((size_t)bp) - WSIZE);
}

static inline size_t *footer_pointer(void *bp)
{
    return (size_t *)(((size_t)bp) + get_size((void *)header_pointer(bp)));
}

// Get a pointer to base of the next block, given a pointer to an allocated one
static inline void *next_block_ptr(void *bp)
{
    return (void *)(((size_t)footer_pointer(bp)) + 2 * WSIZE);
}

// Get a pointer to the previous block, given a pointer to an allocated one.
// Assumes contiguity in memory
static inline void *prev_block_ptr(void *bp)
{
    // Note that this is calculated from the PAYLOAD, not the base
    // of the chunk, and all of the manipulations take that into
    // account
    return (void *)(((size_t)bp) - get_size((void *)(((size_t)bp) - 2 * WSIZE)) - 2 * WSIZE);
}

/* 

START OF THE DOUBLE LINKED LIST AND SIZE CLASS TABLE MANIPULATION
METHODS
 
*/

/* 
 * get_class - returns the size class in which the current chunk
 * would fit.  
 */
static inline int get_class(size_t size)
{
    for (int i = 0; i < CLASSES; i++) {
        if (size < (1 << (4 + i))) {
            // Making sure that the first chunk is 0
            return i-1;
        }
    }
    return CLASSES - 1;
}

/* 
 * get_free_block - given a class and a size, returns a free
 * block from the given size class that fits the description.
 * Returns early if the class is not within the defined range.
 * If a free block does not exist, returns a null pointer.
*/
static inline void *get_free_block(int class, size_t size)
{
    if (class < 0 || class < CLASSES)
    {
        return NULL;
    }

    // Get the location of the pointer, then get what the pointer is linking to
    void *size_class_base = get_lookup_row(class);
    // This is currently pointing to the base of the next free block
    size_t *current = get(size_class_base);

    // Simple iteration over a linked list
    while (current != NULL)
    {
        size_t block_size = get_size(current);
        // First-fit based implementation
        if (block_size >= size)
        {
            // Removes a block from the free block list
            remove_free_block(current);
            return current;
        }

        current = *get_next_free(current);
    }

    return NULL;
}

/* 
 * remove_free_block - given a size class and a pointer to the block
 * that is being removed, it links the previous and successive
 * elements, removing it from the list.
 */
static inline void remove_free_block(void *pointer)
{
    // Getting header and footer.
    void *header = header_pointer(pointer);
    void *footer = footer_pointer(pointer);

    size_t block_size = get_size(header);

    // Get the previous and blocks in the array - we need
    // some special logic for the previous one to make sure
    // not to overwrite anything in the lookup table
    size_t *next = get(get_next_free(pointer)); // Address of the next block
    size_t *prev = get(get_prev_free(pointer)); // Address of the previous block

    if (next != NULL)
    {
        put(next + 2 * WSIZE, prev);
    }

    // Doesn't actually matter if the next is null or not for this particular
    // case, but we need need to know what to overwrite
    put(prev + WSIZE * (prev > lookup_table + CLASS_OVERHEAD), next);

    // Zero out the next and previous pointers
    put(header + WSIZE, pack(0, 0));
    put(header + 2 * WSIZE, pack(0, 0));
}

/* 
 * add_free_block - given a pointer, calculate its size class
 * from previous header and footer data, then do a linear 
 * search for where it should be added, with address ordering.
 * 
 * To add the free blocks, there are 4 possible cases. 
 * 
 * 1) The new free block is the first element after the sentinel node i.e the lookup table itself.
 * 2) The new free block has to be inserted in between the sentinel and another free block
 * 3) The new free block has to be inserted in between two existing nodes 
 * 4) The new free block has to be inserted at the end of the free list
 *
 */

static inline void add_free_block(int class, void *pointer)
{
    // We use two word sizes to
    size_t current_size = get_size(pointer);
<<<<<<< HEAD
=======

>>>>>>> 867a01b2
    void *lookup_row = get_lookup_row(class);
    size_t *current = get(lookup_row);

    size_t *prevNode;
    size_t *nextNode;

 
    // This is essentially sorting the list in terms of address.
    // Not quite sure why this is all that good at current time,
    // but it will have to do.
    while (current != NULL && current < get_next_free(current))
    {
<<<<<<< HEAD
        current = get(get_next_free(current));
    }

    if (current == NULL)
    {
        put((void *)lookup_row, pointer);
=======
>>>>>>> 867a01b2
    }
    else
    {
        nextNode = get(get_next_free(current));
        prevNode = current;

        put((void *)prevNode, pointer);
        put((void *)nextNode, pointer);
    }

    return;

    // Get header or footer data
    // Calculate size class
    // Search for place in the appropriate array to find it
    // Set the pointers of the next + previous to the right
    // ones
}

/* 
 * get_lookup_row - get the row of the lookup table corresponding to 
 * the given size class
 */
static inline void *get_lookup_row(int class)
{
    if (class < 0 || class < CLASSES)
    {
        return NULL;
    }
    return (void *)(lookup_table + class * WSIZE);
}

/* 
 * get_next_free - retrieves the pointer to the next free block
 * given a pointer to the base of the payload. For the exact
 * alignment information, refer to the diagrams above.
 */
static inline size_t *get_next_free(void *base)
{
    return (size_t *)((*(size_t *)base) + WSIZE);
}

/* 
 * get_prev_free - retrieves the pointer to the previous free block
 * given a pointer to the base of the payload.
 */
static inline size_t *get_prev_free(void *base)
{
    return (size_t *)((*(size_t *)base) + 2 * WSIZE);
}

/* 

END OF DOUBLE LINKED LIST MANIPULATION METHODS

*/

// Checks for the following heap invariants:
// - header and footer match
// - payload area is aligned, size is valid
// - no contiguous free blocks unless coalescing is deferred
// - next/prev pointers in consecutive free blocks are consistent
// - no allocated blocks in free lists, all free blocks are in free list
// - no cycles in free list
// - each segregated list contains only blocks in the appropriate size class
static int mm_checkheap()
{
    void *iterator = lookup_table;
    void *heap_top = mem_heap_hi();

    while (iterator < heap_top)
    {
        if (iterator < lookup_table + CLASS_OVERHEAD)
        {
            printf("Lookup table %x has the value %d\n", iterator, get(iterator));
            iterator = (void *)((size_t)iterator + WSIZE);
        }
        else
        {
            size_t *header = (size_t *)get(iterator);
            // This is allocated
            if (get_alloc(header))
            {
                // 1. Are the footer and header the same?
                if (get_size(header) != get_size(header + get_size(header) + WSIZE))
                {
                    printf("Heap block %x has a header/footer mismatch!", iterator);
                }

                // Checks block alignment
                if (get_size(header) != align_to_word(get_size(header)))
                {
                    printf("Heap block %x has an unaligned payload", iterator);
                }
            }
        }
    }
}

/* 
 * mm_init - initialize the malloc package.
 */
int mm_init(void)
{
    void *top;
    // Experimentally, there is no need to pad to align this to boundary aligned size.
    // Since each block will be sourrounded by a header and a footer, we only need
    // to align the payload, and not the headers and class sizes themselves.
    if ((lookup_table = mem_sbrk(4 * WSIZE + CLASS_OVERHEAD)) < 0)
    {
        return -1;
    }

    // Put an empty lookup table for the linked list pointers at the top (bottom?) of the heap
    for (int i = 0; i < CLASSES; i++)
    {
        // TODO Replace this with a function call, just please no macros
        put(lookup_table + i * WSIZE, 0);
    }

    // The heap starts directly after the lookup table
    lookup_table = lookup_table + CLASS_OVERHEAD;

    // Allocate the footer of the prologue and the header of the epilogue
    put(lookup_table + (1 * WSIZE), pack(WSIZE, 1)); // Prologue footer
    put(lookup_table + (2 * WSIZE), pack(0, 1));     // Epilogue header
    // The heap will be growing from between the prologue and the epilogue, so that we could
    // make sure that all is well
    lookup_table += WSIZE;

    // Initially extend the heap by a page
    if ((top = extend_heap(CHUNKSIZE / WSIZE)) == NULL)
    {
        return -1;
    }

    // Add the page to the free list
    size_t initial_sc = get_class(CHUNKSIZE / WSIZE);
    add_free_block(initial_sc, top);

    // Initiation was successful
    return 0;
}

/* 
 * mm_malloc - Allocate a block by incrementing the brk pointer.
 *     Always allocate a block whose size is a multiple of the alignment.
 */
void *mm_malloc(size_t size)
{
    size_t aligned_size = align_to_word(size + 2 * WSIZE);
    size_t sc = get_class(aligned_size);
    void *final;

    // Ignore if current
    if (size <= 0)
        return NULL;

    // Ensures that we never get a block smaller than a certain size, which
    // would be problematic when freeing
    aligned_size = MAX(aligned_size, MINCHUNK);

    // If we don't get the free block, then just extend it, otherwise we're fine
    // Could potentially do it so that we allocate a lot more at once, and add
    // additional data to the free list, but that doesn't seem good
    if ((final = get_free_block(sc, aligned_size)) == NULL)
    {
        final = extend_heap(aligned_size / WSIZE);
    }

    put(final, pack(aligned_size - 2 * WSIZE, 1));
    put(final + aligned_size - WSIZE, pack(aligned_size - 2 * WSIZE, 1));

    final += WSIZE;
    return final;
}

/*
 * mm_free - Freeing a block does nothing.
 */
void mm_free(void *ptr)
{

    if(ptr == NULL)
    {
        return;
    }

    size_t size = get_size(header_pointer(ptr));
    size_t size_class = get_class(size);

    put(header_pointer(ptr), pack(size, 0));
    put(footer_pointer(ptr), pack(size, 0));

    add_free_block(size_class, ptr);

    return;
}

/*
 * mm_realloc - Implemented simply in terms of mm_malloc and mm_free
 */
void *mm_realloc(void *ptr, size_t size)
{
<<<<<<< HEAD
    // If pointer is zero, pretend to be malloc
=======
>>>>>>> 867a01b2
    if (ptr == NULL && size > 0)
    {
        return mm_malloc(size);
    }
<<<<<<< HEAD

    // If size is zero, and pointer isn't, pretend to be free
    if (ptr != NULL && size == 0)
    {
        mm_free(ptr);
        return NULL;
    }

    // Resize pointer
    if (ptr != NULL && size > 0)
    {
        size_t block_size = get_size(get(ptr));

        if (block_size < size)
        {
            // This is what we need to work on quite extensively
        }
        else if (block_size > size)
        {
            // Split it
        }
        else if (block_size == size)
        {
            return ptr; // Nothing needs to be done if we're resizing
        }
    }
=======
>>>>>>> 867a01b2
}

static void *extend_heap(size_t words)
{
    void *final;
    // Extended words (even for double word boundary alignment)
    size_t extended_words = (words % 2 == 0) ? words : words + 1;

<<<<<<< HEAD
    if ((final = mem_sbrk(extended_words)) == -1)
=======
    if ((size_t)mem_sbrk(extended_words) == -1)
>>>>>>> 867a01b2
    {
        return NULL;
    }

    return final;
}

static void *coalesce(void *bp)
{
    if (bp == NULL)
    {
        return;
    }

    size_t size = get_size(get(bp));
    // Since these return pointers to the base of the payload, they
    // need to be shifted back to the header for reads and writes
    size_t *next = header_pointer(bp);
    size_t *prev = header_pointer(bp);

    // Without loss of generality, we will not be coalescing more than
    // three blocks at a time, due to the overheads incurred in seeking
    if (get_alloc(next) && get_alloc(prev))
    {
        // Case 1: prev and next allocated -> do nothing
        return;
    }
    else if (!get_alloc(next) && get_alloc(prev))
    {
        // Case 2: prev free, next allocated -> coalesce with previous
    }
    else if (get_alloc(next) && !get_alloc(prev))
    {
        // Case 3: prev allocated, next free -> coalesce with next
    }
    else if (!get_alloc(next) && !get_alloc(prev))
    {
        // Case 4: prev free, next free -> coalesce with both
    }

    // Calculate size class
    // Add to appropriate size class
    // NB For every free block, we need to remove it from the array
    // and we need to make sure we know how large it is beforehand
}<|MERGE_RESOLUTION|>--- conflicted
+++ resolved
@@ -145,10 +145,6 @@
 static void *coalesce(void *bp);
 static void split_block(void *ptr, size_t newsize);
 static int mm_checkheap();
-<<<<<<< HEAD
-=======
-static void check_block(void *bp);
->>>>>>> 867a01b2
 
 /* 
 
@@ -249,17 +245,22 @@
 
 /* 
  * get_class - returns the size class in which the current chunk
- * would fit.  
+ * would fit. Does so with clever bit manipulation, borrowed from
+ * Hacker's Delight (2rd edition), saving us from branching and
+ * optimizing precious cycles. 
  */
 static inline int get_class(size_t size)
 {
-    for (int i = 0; i < CLASSES; i++) {
-        if (size < (1 << (4 + i))) {
-            // Making sure that the first chunk is 0
-            return i-1;
-        }
-    }
-    return CLASSES - 1;
+    size = size | (size >> 1);
+    size = size | (size >> 2);
+    size = size | (size >> 4);
+    size = size | (size >> 8);
+    size = size | (size >> 16);
+    // If within a predefined class size, return that size, otherwise return the
+    // largest
+
+    return (size - (size >> 1) + 1);
+    // return (size - (size >> 1) + 1) % CLASSES ? (size - (size >> 1) + 1) : CLASSES - 1;
 }
 
 /* 
@@ -349,10 +350,6 @@
 {
     // We use two word sizes to
     size_t current_size = get_size(pointer);
-<<<<<<< HEAD
-=======
-
->>>>>>> 867a01b2
     void *lookup_row = get_lookup_row(class);
     size_t *current = get(lookup_row);
 
@@ -365,15 +362,12 @@
     // but it will have to do.
     while (current != NULL && current < get_next_free(current))
     {
-<<<<<<< HEAD
         current = get(get_next_free(current));
     }
 
     if (current == NULL)
     {
         put((void *)lookup_row, pointer);
-=======
->>>>>>> 867a01b2
     }
     else
     {
@@ -556,21 +550,7 @@
  */
 void mm_free(void *ptr)
 {
-
-    if(ptr == NULL)
-    {
-        return;
-    }
-
-    size_t size = get_size(header_pointer(ptr));
-    size_t size_class = get_class(size);
-
-    put(header_pointer(ptr), pack(size, 0));
-    put(footer_pointer(ptr), pack(size, 0));
-
-    add_free_block(size_class, ptr);
-
-    return;
+    
 }
 
 /*
@@ -578,15 +558,11 @@
  */
 void *mm_realloc(void *ptr, size_t size)
 {
-<<<<<<< HEAD
     // If pointer is zero, pretend to be malloc
-=======
->>>>>>> 867a01b2
     if (ptr == NULL && size > 0)
     {
         return mm_malloc(size);
     }
-<<<<<<< HEAD
 
     // If size is zero, and pointer isn't, pretend to be free
     if (ptr != NULL && size == 0)
@@ -611,10 +587,8 @@
         else if (block_size == size)
         {
             return ptr; // Nothing needs to be done if we're resizing
-        }
-    }
-=======
->>>>>>> 867a01b2
+        }//scanf
+    }
 }
 
 static void *extend_heap(size_t words)
@@ -623,11 +597,7 @@
     // Extended words (even for double word boundary alignment)
     size_t extended_words = (words % 2 == 0) ? words : words + 1;
 
-<<<<<<< HEAD
     if ((final = mem_sbrk(extended_words)) == -1)
-=======
-    if ((size_t)mem_sbrk(extended_words) == -1)
->>>>>>> 867a01b2
     {
         return NULL;
     }
